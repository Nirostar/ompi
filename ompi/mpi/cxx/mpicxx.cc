--- conflicted
+++ resolved
@@ -271,15 +271,12 @@
 
 const int DISPLACEMENT_CURRENT = MPI_DISPLACEMENT_CURRENT;
 
-<<<<<<< HEAD
-=======
 #if OMPI_WANT_MPI_CXX_SEEK
 const int SEEK_SET = MPI_SEEK_SET;
 const int SEEK_CUR = MPI_SEEK_CUR;
 const int SEEK_END = MPI_SEEK_END;
 #endif
 
->>>>>>> 640178c4
 const int MAX_DATAREP_STRING = MPI_MAX_DATAREP_STRING;
 
 // one-sided constants
