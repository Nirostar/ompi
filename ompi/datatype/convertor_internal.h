--- conflicted
+++ resolved
@@ -27,11 +27,7 @@
     uint32_t                        remote_arch;
     uint32_t                        flags;
     uint64_t                        hetero_mask;
-<<<<<<< HEAD
-    const int32_t                   remote_sizes[DT_MAX_PREDEFINED];
-=======
     const size_t                    remote_sizes[DT_MAX_PREDEFINED];
->>>>>>> 640178c4
     conversion_fct_t*               pFunctions;   /**< the convertor functions pointer */
 } ompi_convertor_master_t;
 
