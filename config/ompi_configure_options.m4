--- conflicted
+++ resolved
@@ -513,8 +513,6 @@
 AM_CONDITIONAL([OMPI_INSTALL_BINARIES], [test "$enable_binaries" != "no"])
 
 #
-<<<<<<< HEAD
-=======
 # Do we want to disable IPv6 support?
 #
 AC_MSG_CHECKING([if want IPv6 support])
@@ -532,7 +530,6 @@
                    [Enable IPv6 support, but only if the underlying system supports it])
 
 #
->>>>>>> 640178c4
 # Do we want orterun's --prefix behavior to be enabled by default?
 #
 AC_MSG_CHECKING([if want orterun "--prefix" behavior to be enabled by default])
@@ -555,24 +552,4 @@
 AC_DEFINE_UNQUOTED([ORTE_WANT_ORTERUN_PREFIX_BY_DEFAULT],
                    [$orte_want_orterun_prefix_by_default],
                    [Whether we want orterun to effect "--prefix $prefix" by default])
-<<<<<<< HEAD
-
-#
-# Do we want to disable IPv6 support?
-#
-AC_MSG_CHECKING([if want IPv6 support])
-AC_ARG_ENABLE([ipv6],
-    [AC_HELP_STRING([--disable-ipv6],
-        [Disable IPv6 support (default: enabled, but only if the underlying system supports it)])])
-if test "$enable_ipv6" = "no"; then
-    AC_MSG_RESULT([no])
-    opal_want_ipv6=0
-else
-    AC_MSG_RESULT([yes (if underlying system supports it)])
-    opal_want_ipv6=1
-fi
-AC_DEFINE_UNQUOTED([OPAL_ENABLE_IPV6], [$opal_want_ipv6],
-                   [Enable IPv6 support, but only if the underlying system supports it])
-=======
->>>>>>> 640178c4
 ])