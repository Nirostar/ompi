/*
 * Copyright (c) 2011-2012 IBM Corporation.  All rights reserved.
 * Copyright (c) 2016      Los Alamos National Security, LLC. All rights
 *                         reserved.
 * Copyright (c) 2017      Research Organization for Information Science
 *                         and Technology (RIST). All rights reserved.
 * Copyright (c) 2020      Google, LLC. All rights reserved.
 * $COPYRIGHT$
 */

/** @file
 *
 * Cross Memory Attach syscall definitions.
 *
 * These are only needed temporarily until these new syscalls
 * are incorporated into glibc
 */

#ifndef OPAL_SYS_CMA_H
#define OPAL_SYS_CMA_H 1

#if !defined(OPAL_ASSEMBLY_ARCH)
/* need opal_config.h for the assembly architecture */
#include "opal_config.h"
#endif

#include "opal/sys/architecture.h"

#ifdef HAVE_SYS_TYPES_H
#include <sys/types.h>
#endif

#ifdef HAVE_UNISTD_H
#include <sys/unistd.h>
#endif

#ifdef __linux__

/* Cross Memory Attach is so far only supported under linux */

#if OPAL_ASSEMBLY_ARCH == OPAL_X86_64
#define __NR_process_vm_readv 310
#define __NR_process_vm_writev 311
#elif OPAL_ASSEMBLY_ARCH == OPAL_IA32
#define __NR_process_vm_readv 347
#define __NR_process_vm_writev 348
#elif OPAL_ASSEMBLY_ARCH == OPAL_IA64
#define __NR_process_vm_readv 1332
#define __NR_process_vm_writev 1333
#elif OPAL_ASSEMBLY_ARCH == OPAL_POWERPC32
#define __NR_process_vm_readv 351
#define __NR_process_vm_writev 352
#elif OPAL_ASSEMBLY_ARCH == OPAL_POWERPC64
#define __NR_process_vm_readv 351
#define __NR_process_vm_writev 352
#elif OPAL_ASSEMBLY_ARCH == OPAL_ARM

#define __NR_process_vm_readv 376
#define __NR_process_vm_writev 377

#elif OPAL_ASSEMBLY_ARCH == OPAL_ARM64

/* ARM64 uses the asm-generic syscall numbers */

#define __NR_process_vm_readv 270
#define __NR_process_vm_writev 271

<<<<<<< HEAD
#elif OPAL_ASSEMBLY_ARCH == OPAL_S390

#define __NR_process_vm_readv	340
#define __NR_process_vm_writev	341

#elif OPAL_ASSEMBLY_ARCH == OPAL_S390X

#define __NR_process_vm_readv	340
#define __NR_process_vm_writev	341
=======
#elif OPAL_ASSEMBLY_ARCH == OPAL_MIPS

#if _MIPS_SIM == _MIPS_SIM_ABI64

#define __NR_process_vm_readv 5304
#define __NR_process_vm_writev 5305

#elif _MIPS_SIM == _MIPS_SIM_NABI32

#define __NR_process_vm_readv 6309
#define __NR_process_vm_writev 6310

#else

#error "Unsupported MIPS architecture for process_vm_readv and process_vm_writev syscalls"

#endif
>>>>>>> 960c5f73

#else
#error "Unsupported architecture for process_vm_readv and process_vm_writev syscalls"
#endif


static inline ssize_t
process_vm_readv(pid_t pid,
                 const struct iovec  *lvec,
                 unsigned long liovcnt,
                 const struct iovec *rvec,
                 unsigned long riovcnt,
                 unsigned long flags)
{
  return syscall(__NR_process_vm_readv, pid, lvec, liovcnt, rvec, riovcnt, flags);
}

static inline ssize_t
process_vm_writev(pid_t pid,
                  const struct iovec  *lvec,
                  unsigned long liovcnt,
                  const struct iovec *rvec,
                  unsigned long riovcnt,
                  unsigned long flags)
{
  return syscall(__NR_process_vm_writev, pid, lvec, liovcnt, rvec, riovcnt, flags);
}

#endif /* __linux__ */

#endif /* OPAL_SYS_CMA_H */<|MERGE_RESOLUTION|>--- conflicted
+++ resolved
@@ -65,36 +65,6 @@
 #define __NR_process_vm_readv 270
 #define __NR_process_vm_writev 271
 
-<<<<<<< HEAD
-#elif OPAL_ASSEMBLY_ARCH == OPAL_S390
-
-#define __NR_process_vm_readv	340
-#define __NR_process_vm_writev	341
-
-#elif OPAL_ASSEMBLY_ARCH == OPAL_S390X
-
-#define __NR_process_vm_readv	340
-#define __NR_process_vm_writev	341
-=======
-#elif OPAL_ASSEMBLY_ARCH == OPAL_MIPS
-
-#if _MIPS_SIM == _MIPS_SIM_ABI64
-
-#define __NR_process_vm_readv 5304
-#define __NR_process_vm_writev 5305
-
-#elif _MIPS_SIM == _MIPS_SIM_NABI32
-
-#define __NR_process_vm_readv 6309
-#define __NR_process_vm_writev 6310
-
-#else
-
-#error "Unsupported MIPS architecture for process_vm_readv and process_vm_writev syscalls"
-
-#endif
->>>>>>> 960c5f73
-
 #else
 #error "Unsupported architecture for process_vm_readv and process_vm_writev syscalls"
 #endif
