.\" Copyright (c) 2009      Cisco Systems, Inc.  All rights reserved.
.\" Copyright (c) 2008-2009 Sun Microsystems, Inc.  All rights reserved.
.\"
.\" Man page for ORTE's orterun command
.\" 
.\" .TH name     section center-footer   left-footer  center-header
.TH MPIRUN 1 "#OMPI_DATE#" "#PACKAGE_VERSION#" "#PACKAGE_NAME#"
.\" **************************
.\"    Name Section
.\" **************************
.SH NAME
.
orterun, mpirun, mpiexec \- Execute serial and parallel jobs in Open MPI.

.B Note:
\fImpirun\fP, \fImpiexec\fP, and \fIorterun\fP are all synonyms for each
other.  Using any of the names will produce the same behavior.
.
.\" **************************
.\"    Synopsis Section
.\" **************************
.SH SYNOPSIS
.
.PP
Single Process Multiple Data (SPMD) Model:

.B mpirun
[ options ] 
.B <program>
[ <args> ]
.P

Multiple Instruction Multiple Data (MIMD) Model:

.B mpirun
[ global_options ]
       [ local_options1 ]
.B <program1>
[ <args1> ] :
       [ local_options2 ]
.B <program2>
[ <args2> ] : 
       ... : 
       [ local_optionsN ]
.B <programN>
[ <argsN> ]
.P

Note that in both models, invoking \fImpirun\fP via an absolute path
name is equivalent to specifying the \fI--prefix\fP option with a
\fI<dir>\fR value equivalent to the directory where \fImpirun\fR
resides, minus its last subdirectory.  For example:

    \fB%\fP /usr/local/bin/mpirun ...

is equivalent to

    \fB%\fP mpirun --prefix /usr/local

.
.\" **************************
.\"    Quick Summary Section
.\" **************************
.SH QUICK SUMMARY
.
If you are simply looking for how to run an MPI application, you
probably want to use a command line of the following form:

    \fB%\fP mpirun [ -np X ] [ --hostfile <filename> ]  <program>

This will run X copies of \fI<program>\fR in your current run-time
environment (if running under a supported resource manager, Open MPI's
\fImpirun\fR will usually automatically use the corresponding resource manager
process starter, as opposed to, for example, \fIrsh\fR or \fIssh\fR,
which require the use of a hostfile, or will default to running all X
copies on the localhost), scheduling (by default) in a round-robin fashion by
CPU slot.  See the rest of this page for more details.
.
.\" **************************
.\"    Options Section
.\" **************************
.SH OPTIONS
.
.I mpirun
will send the name of the directory where it was invoked on the local
node to each of the remote nodes, and attempt to change to that
directory.  See the "Current Working Directory" section below for further
details.
.\"
.\" Start options listing
.\"    Indent 10 characters from start of first column to start of second column
.TP 10
.B <program>
The program executable. This is identified as the first non-recognized argument
to mpirun.
.
.
.TP
.B <args>
Pass these run-time arguments to every new process.  These must always
be the last arguments to \fImpirun\fP. If an app context file is used,
\fI<args>\fP will be ignored.
.
.
.TP
.B -h\fR,\fP --help
Display help for this command
.
.
.TP
.B -q\fR,\fP --quiet
Suppress informative messages from orterun during application execution.
.
.
.TP
.B -v\fR,\fP --verbose
Be verbose
.
.
.TP
.B -V\fR,\fP --version
Print version number.  If no other arguments are given, this will also
cause orterun to exit.
.
.
.
.
.P
To specify which hosts (nodes) of the cluster to run on:
.
.
.TP
.B -H\fR,\fP -host\fR,\fP --host \fR<host1,host2,...,hostN>\fP
List of hosts on which to invoke processes.
.
.
.TP
.B
-hostfile\fR,\fP --hostfile \fR<hostfile>\fP
Provide a hostfile to use. 
.\" JJH - Should have man page for how to format a hostfile properly.
.
.
.TP
.B -machinefile\fR,\fP --machinefile \fR<machinefile>\fP
Synonym for \fI-hostfile\fP.
.
.
.
.
.P
To specify the number of processes to launch:
.
.
.TP
.B -c\fR,\fP -n\fR,\fP --n\fR,\fP -np \fR<#>\fP
Run this many copies of the program on the given nodes.  This option
indicates that the specified file is an executable program and not an
application context. If no value is provided for the number of copies to
execute (i.e., neither the "-np" nor its synonyms are provided on the command
line), Open MPI will automatically execute a copy of the program on
each process slot (see below for description of a "process slot"). This
feature, however, can only be used in the SPMD model and will return an
error (without beginning execution of the application) otherwise. 
.
.
.TP
.B -npersocket\fR,\fP --npersocket <#persocket>
On each node, launch this many processes times the number of processor
sockets on the node.
The \fI-npersocket\fP option also turns on the \fI-bind-to-socket\fP option.
.
.
.TP
.B -npernode\fR,\fP --npernode <#pernode>
On each node, launch this many processes.
.
.
.TP
.B -pernode\fR,\fP --pernode
On each node, launch one process -- equivalent to \fI-npernode\fP 1.
.
.
.
.
.P
To map processes to nodes:
.
.
.TP
.B -loadbalance\fR,\fP --loadbalance
Uniform distribution of ranks across all nodes. See more detailed description below.
.
.TP
.B -nolocal\fR,\fP --nolocal
Do not run any copies of the launched application on the same node as
orterun is running.  This option will override listing the localhost
with \fB--host\fR or any other host-specifying mechanism.
.
.TP
.B -nooversubscribe\fR,\fP --nooversubscribe
Do not oversubscribe any nodes; error (without starting any processes)
if the requested number of processes would cause oversubscription.
This option implicitly sets "max_slots" equal to the "slots" value for
each node.
.
.TP
.B -bynode\fR,\fP --bynode
Launch processes one per node, cycling by node in a round-robin
fashion.  This spreads processes evenly among nodes and assigns
ranks in a round-robin, "by node" manner.
.
.
.
.
.P
For process binding:
.
.TP
.B -bycore\fR,\fP --bycore
Associate processes with successive cores
if used with one of the \fI-bind-to-*\fP options.
.
.TP
.B -bysocket\fR,\fP --bysocket
Associate processes with successive processor sockets
if used with one of the \fI-bind-to-*\fP options.
.
.TP
.B -cpus-per-proc\fR,\fP --cpus-per-proc <#perproc>
Use the number of cores per process
if used with one of the \fI-bind-to-*\fP options.
.
.TP
.B -cpus-per-rank\fR,\fP --cpus-per-rank <#perrank>
Alias for \fI-cpus-per-proc\fP.
.
.TP
.B -bind-to-core\fR,\fP --bind-to-core
Bind processes to cores.
.
.TP
.B -bind-to-socket\fR,\fP --bind-to-socket
Bind processes to processor sockets.
.
.TP
.B -bind-to-none\fR,\fP --bind-to-none
Do not bind processes.  (Default.)
.
.TP
.B -report-bindings\fR,\fP --report-bindings
Report any bindings for launched processes.
.
.TP
.B -slot-list\fR,\fP --slot-list <slots>
List of processor IDs to be used for binding MPI processes. The specified bindings will
be applied to all MPI processes. See explanation below for syntax.
.
.
.
.
.P
For rankfiles:
.
.
.TP
.B -rf\fR,\fP --rankfile <rankfile>
Provide a rankfile file.
.
.
.
.
.P
To manage standard I/O:
.
.
.TP
.B -output-filename\fR,\fP --output-filename \fR<filename>\fP
Redirect the stdout, stderr, and stddiag of all ranks to a rank-unique version of
the specified filename. Any directories in the filename will automatically be created.
Each output file will consist of filename.rank, where the rank will be left-filled with
zero's for correct ordering in listings.
.
.
.TP
.B -stdin\fR,\fP --stdin <rank>
The MPI rank that is to receive stdin. The default is to forward stdin to rank=0, but this
option can be used to forward stdin to any rank. It is also acceptable to specify \fInone\fP,
indicating that no ranks are to receive stdin.
.
.
.TP
.B -tag-output\fR,\fP --tag-output
Tag each line of output to stdout, stderr, and stddiag with \fB[jobid, rank]<stdxxx>\fP indicating the process jobid
and rank that generated the output, and the channel which generated it.
.
.
.TP
.B -timestamp-output\fR,\fP --timestamp-output
Timestamp each line of output to stdout, stderr, and stddiag.
.
.
.TP
.B -xml\fR,\fP --xml
Provide all output to stdout, stderr, and stddiag in an xml format.
.
.
.TP
.B -xterm\fR,\fP --xterm \fR<ranks>\fP
Display the specified ranks in separate xterm windows. The ranks are specified
as a comma-separated list of ranges, with a -1 indicating all. A separate
window will be created for each specified rank.
.B Note:
<<<<<<< HEAD
=======
xterm will normally terminate the window upon termination of the process running
within it. However, by adding a "!" to the end of the list of specified ranks,
the proper options will be provided to ensure that xterm keeps the window open
\fIafter\fP the process terminates, thus allowing you to see the process' output.
Each xterm window will subsequently need to be manually closed.
.B Note:
>>>>>>> 3fe5e3e1
In some environments, xterm may require that the executable be in the user's
path, or be specified in absolute or relative terms. Thus, it may be necessary
to specify a local executable as "./foo" instead of just "foo". If xterm fails to
find the executable, mpirun will hang, but still respond correctly to a ctrl-c.
If this happens, please check that the executable is being specified correctly
and try again.
.
.
.
.
.P
To manage files and runtime environment:
.
.
.TP
.B -path\fR,\fP --path \fR<path>\fP
<path> that will be used when attempting to locate the requested
executables.  This is used prior to using the local PATH setting.
.
.
.TP
.B --prefix \fR<dir>\fP
Prefix directory that will be used to set the \fIPATH\fR and
\fILD_LIBRARY_PATH\fR on the remote node before invoking Open MPI or
the target process.  See the "Remote Execution" section, below.
.
.
.TP
.B --preload-binary
Copy the specified executable(s) to remote machines prior to starting remote processes. The
executables will be copied to the Open MPI session directory and will be deleted upon
completion of the job.
.
.
.TP
.B --preload-files <files>
Preload the comma separated list of files to the current working directory of the remote
machines where processes will be launched prior to starting those processes.
.
.
.TP
.B --preload-files-dest-dir <path>
The destination directory to be used for preload-files, if other than the current working
directory. By default, the absolute and relative paths provided by --preload-files are used.
.
.
.TP
.B --tmpdir \fR<dir>\fP
Set the root for the session directory tree for mpirun only.
.
.
.TP
.B -wd \fR<dir>\fP
Synonym for \fI-wdir\fP.
.
.
.TP
.B -wdir \fR<dir>\fP
Change to the directory <dir> before the user's program executes.
See the "Current Working Directory" section for notes on relative paths.
.B Note:
If the \fI-wdir\fP option appears both on the command line and in an
application context, the context will take precedence over the command
line. Thus, if the path to the desired wdir is different
on the backend nodes, then it must be specified as an absolute path that
is correct for the backend node.
.
.
.TP
.B -x \fR<env>\fP
Export the specified environment variables to the remote nodes before
executing the program.  Only one environment variable can be specified
per \fI-x\fP option.  Existing environment variables can be specified
or new variable names specified with corresponding values.  For
example:
    \fB%\fP mpirun -x DISPLAY -x OFILE=/tmp/out ...

The parser for the \fI-x\fP option is not very sophisticated; it does
not even understand quoted values.  Users are advised to set variables
in the environment, and then use \fI-x\fP to export (not define) them.
.
.
.
.
.P
Setting MCA parameters:
.
.
.TP
.B -gmca\fR,\fP --gmca \fR<key> <value>\fP
Pass global MCA parameters that are applicable to all contexts. \fI<key>\fP is
the parameter name; \fI<value>\fP is the parameter value.
.
.
.TP
.B -mca\fR,\fP --mca <key> <value>
Send arguments to various MCA modules.  See the "MCA" section, below.
.
.
.
.
.P
For debugging:
.
.
.TP
.B -debug\fR,\fP --debug
Invoke the user-level debugger indicated by the \fIorte_base_user_debugger\fP
MCA parameter.
.
.
.TP
.B -debugger\fR,\fP --debugger
Sequence of debuggers to search for when \fI--debug\fP is used (i.e.
a synonym for \fIorte_base_user_debugger\fP MCA parameter).
.
.
.TP
.B -tv\fR,\fP --tv
Launch processes under the TotalView debugger.
Deprecated backwards compatibility flag. Synonym for \fI--debug\fP.
.
.
.
.
.P
There are also other options:
.
.
.TP
.B -aborted\fR,\fP --aborted \fR<#>\fP
Set the maximum number of aborted processes to display.
.
.
.TP
.B --app \fR<appfile>\fP
Provide an appfile, ignoring all other command line options.
.
.
.TP
.B -cf\fR,\fP --cartofile \fR<cartofile>\fP
Provide a cartography file.
.
.
.TP
.B --hetero
Indicates that multiple app_contexts are being provided that are a mix of 32/64-bit binaries.
.
.
.TP
.B -leave-session-attached\fR,\fP --leave-session-attached
Do not detach OmpiRTE daemons used by this application. This allows error messages from the daemons
as well as the underlying environment (e.g., when failing to launch a daemon) to be output.
.
.
.TP
.B -ompi-server\fR,\fP --ompi-server <uri or file>
Specify the URI of the Open MPI server (or the mpirun to be used as the server)
, the name
of the file (specified as file:filename) that
contains that info, or the PID (specified as pid:#) of the mpirun to be used as
 the server.
The Open MPI server is used to support multi-application data exchange via
the MPI-2 MPI_Publish_name and MPI_Lookup_name functions.
.
.
.TP
.B -report-pid\fR,\fP --report-pid <channel>
Print out mpirun's PID during startup. The channel must be either a '-' to indi
cate that
the pid is to be output to stdout, a '+' to indicate that the pid is to be outp
ut to stderr,
or a filename to which the pid is to be written.
.
.
.TP
.B -report-uri\fR,\fP --report-uri <channel>
Print out mpirun's URI during startup. The channel must be either a '-' to indi
cate that
the URI is to be output to stdout, a '+' to indicate that the URI is to be outp
ut to stderr,
or a filename to which the URI is to be written.
.
.
.TP
.B -wait-for-server\fR,\fP --wait-for-server
Pause mpirun before launching the job until ompi-server is detected. This
is useful in scripts where ompi-server may be started in the background, followed immediately by
an \fImpirun\fP command that wishes to connect to it. Mpirun will pause until either the specified
ompi-server is contacted or the server-wait-time is exceeded.
.
.
.TP
.B -server-wait-time\fR,\fP --server-wait-time <secs>
The max amount of time (in seconds) mpirun should wait for the ompi-server to start. The default
is 10 seconds.
.
.
.
.
.P
The following options are useful for developers; they are not generally
useful to most ORTE and/or MPI users:
.
.TP
.B -d\fR,\fP --debug-devel
Enable debugging of the OmpiRTE (the run-time layer in Open MPI).
This is not generally useful for most users.
.
.
.TP
.B --debug-daemons
Enable debugging of any OmpiRTE daemons used by this application.
.
.
.TP
.B --debug-daemons-file
Enable debugging of any OmpiRTE daemons used by this application, storing
output in files.
.
.
.TP
.B -launch-agent\fR,\fP --launch-agent
Name of the executable that is to be used to start processes on the remote nodes. The default
is "orted". This option can be used to test new daemon concepts, or to pass options back to the
daemons without having mpirun itself see them. For example, specifying a launch agent of
\fRorted -mca odls_base_verbose 5\fR allows the developer to ask the orted for debugging output
without clutter from mpirun itself.
.
.
.TP
.B --noprefix
Disable the automatic --prefix behavior
.
.
.P
There may be other options listed with \fImpirun --help\fP.
.
.
.\" **************************
.\"    Description Section
.\" **************************
.SH DESCRIPTION
.
One invocation of \fImpirun\fP starts an MPI application running under Open
MPI. If the application is single process multiple data (SPMD), the application
can be specified on the \fImpirun\fP command line.

If the application is multiple instruction multiple data (MIMD), comprising of
multiple programs, the set of programs and argument can be specified in one of
two ways: Extended Command Line Arguments, and Application Context.
.PP
An application context describes the MIMD program set including all arguments
in a separate file.
.\"See appcontext(5) for a description of the application context syntax.
This file essentially contains multiple \fImpirun\fP command lines, less the
command name itself.  The ability to specify different options for different
instantiations of a program is another reason to use an application context.
.PP
Extended command line arguments allow for the description of the application
layout on the command line using colons (\fI:\fP) to separate the specification
of programs and arguments. Some options are globally set across all specified
programs (e.g. --hostfile), while others are specific to a single program
(e.g. -np).
.
.
.
.SS Specifying Host Nodes
.
Host nodes can be identified on the \fImpirun\fP command line with the \fI-host\fP
option or in a hostfile.
.
.PP
For example,
.
.TP 4
mpirun -H aa,aa,bb ./a.out
launches two processes on node aa and one on bb.
.
.PP
Or, consider the hostfile
.

   \fB%\fP cat myhostfile
   aa slots=2
   bb slots=2
   cc slots=2

.
.PP
Here, we list both the host names (aa, bb, and cc) but also how many "slots"
there are for each.  Slots indicate how many processes can potentially execute
on a node.  For best performance, the number of slots may be chosen to be the
number of cores on the node or the number of processor sockets.  If the hostfile
does not provide slots information, a default of 1 is assumed.
When running under resource managers (e.g., SLURM, Torque, etc.),
Open MPI will obtain both the hostnames and the number of slots directly
from the resource manger.
.
.PP
.
.TP 4
mpirun -hostfile myhostfile ./a.out
will launch two processes on each of the three nodes.
.
.TP 4
mpirun -hostfile myhostfile -host aa ./a.out
will launch two processes, both on node aa.
.
.TP 4
mpirun -hostfile myhostfile -host dd ./a.out
will find no hosts to run on and abort with an error.
That is, the specified host dd is not in the specified hostfile.
.
.SS Specifying Number of Processes
.
As we have just seen, the number of processes to run can be set using the
hostfile.  Other mechanisms exist.
.
.PP
The number of processes launched can be specified as a multiple of the
number of nodes or processor sockets available.  For example,
.
.TP 4
mpirun -H aa,bb -npersocket 2 ./a.out
launches processes 0-3 on node aa and process 4-7 on node bb,
where aa and bb are both dual-socket nodes.
The \fI-npersocket\fP option also turns on the \fI-bind-to-socket\fP option,
which is discussed in a later section.
.
.TP 4
mpirun -H aa,bb -npernode 2 ./a.out
launches processes 0-1 on node aa and processes 2-3 on node bb.
.
.TP 4
mpirun -H aa,bb -npernode 1 ./a.out
launches one process per host node.
.
.TP 4
mpirun -H aa,bb -pernode ./a.out
is the same as \fI-npernode\fP 1.
.
.
.PP
Another alternative is to specify the number of processes with the
\fI-np\fP option.  Consider now the hostfile
.

   \fB%\fP cat myhostfile
   aa slots=4
   bb slots=4
   cc slots=4

.
.PP
Now,
.
.TP 4
mpirun -hostfile myhostfile -np 6 ./a.out
will launch ranks 0-3 on node aa and ranks 4-5 on node bb.  The remaining
slots in the hostfile will not be used since the \fI-np\fP option indicated
that only 6 processes should be launched.
.
.SS Mapping Processes to Nodes
.
The examples above illustrate the default mapping of process ranks
to nodes.  This mapping can also be controlled with various
\fImpirun\fP options.  Here, we consider the same hostfile as
above with \fI-np\fP 6 again:
.

                          node aa      node bb      node cc

  mpirun                  0 1 2 3      4 5

  mpirun -loadbalance     0 1          2 3          4 5

  mpirun -bynode          0 3          1 4          2 5

  mpirun -nolocal                      0 1 2 3      4 5
.
.PP
The \fI-loadbalance\fP option tries to spread processes out fairly among the
nodes.
.
.PP
The \fI-bynode\fP option does likewise but numbers the processes in "by node"
in a round-robin fashion.
.
.PP
The \fI-nolocal\fP option prevents any processes from being mapped onto the
local host (in this case node aa).  While \fImpirun\fP typically consumes
few system resources, \fI-nolocal\fP can be helpful for launching very
large jobs where \fImpirun\fP may actually need to use noticable amounts
of memory and/or processing time.
.
.PP
Just as \fI-np\fP can specify fewer processes than there are slots, it can
also oversubscribe the slots.  For example, with the same hostfile:
.
.TP 4
mpirun -hostfile myhostfile -np 14 ./a.out
will launch processes 0-3 on node aa, 4-7 on bb, and 8-11 on cc.  It will
then add the remaining two processes to whichever nodes it chooses.
.
.PP
One can also specify limits to oversubscription.  For example, with the same
hostfile:
.
.TP 4
mpirun -hostfile myhostfile -np 14 -nooversubscribe ./a.out
will produce an error since \fI-nooversubscribe\fP prevents oversubscription.
.
.PP
Limits to oversubscription can also be specified in the hostfile itself:
.
 % cat myhostfile
 aa slots=4 max_slots=4
 bb         max_slots=4
 cc slots=4
.
.PP
The \fImax_slots\fP field specifies such a limit.  When it does, the
\fIslots\fP value defaults to the limit.  Now:
.
.TP 4
mpirun -hostfile myhostfile -np 14 ./a.out
causes the first 12 processes to be launched as before, but the remaining
two processes will be forced onto node cc.  The other two nodes are
protected by the hostfile against oversubscription by this job.
.
.PP
Using the \fI--nooversubscribe\fR option can be helpful since Open MPI
currently does not get "max_slots" values from the resource manager.
.
.PP
Of course, \fI-np\fP can also be used with the \fI-H\fP or \fI-host\fP
option.  For example,
.
.TP 4
mpirun -H aa,bb -np 8 ./a.out
launches 8 processes.  Since only two hosts are specified, after the first
two processes are mapped, one to aa and one to bb, the remaining processes
oversubscribe the specified hosts.
.
.PP
And here is a MIMD example:
.
.TP 4
mpirun -H aa -np 1 hostname : -H bb,cc -np 2 uptime
will launch process 0 running \fIhostname\fP on node aa and processes 1 and 2
each running \fIuptime\fP on nodes bb and cc, respectively.
.
.SS Process Binding
.
Processes may be bound to specific resources on a node.  This can
improve performance if the operating system is placing processes
suboptimally.  For example, it might oversubscribe some multi-core
processor sockets, leaving other sockets idle;  this can lead
processes to contend unnecessarily for common resources.  Or, it
might spread processes out too widely;  this can be suboptimal if
application performance is sensitive to interprocess communication
costs.  Binding can also keep the operating system from migrating
processes excessively, regardless of how optimally those processes
were placed to begin with.
.
.PP
To bind processes, one must first associate them with the resources
on which they should run.  For example, the \fI-bycore\fP option
associates the processes on a node with successive cores.  Or,
\fI-bysocket\fP associates the processes with successive processor sockets,
cycling through the sockets in a round-robin fashion if necessary.
And \fI-cpus-per-proc\fP indicates how many cores to bind per process.
.
.PP
But, such association is meaningless unless the processes are actually
bound to those resources.  The binding option specifies the granularity
of binding -- say, with \fI-bind-to-core\fP or \fI-bind-to-socket\fP.
One can also turn binding off with \fI-bind-to-none\fP, which is
typically the default.
.
.PP
Finally, \fI-report-bindings\fP can be used to report bindings.
.
.PP
As an example, consider a node with two processor sockets, each comprising
four cores.  We run \fImpirun\fP with \fI-np 4 -report-bindings\fP and
the following additional options:
.

 % mpirun ... -bycore -bind-to-core
 [...] ... binding child [...,0] to cpus 0001
 [...] ... binding child [...,1] to cpus 0002
 [...] ... binding child [...,2] to cpus 0004
 [...] ... binding child [...,3] to cpus 0008

 % mpirun ... -bysocket -bind-to-socket
 [...] ... binding child [...,0] to socket 0 cpus 000f
 [...] ... binding child [...,1] to socket 1 cpus 00f0
 [...] ... binding child [...,2] to socket 0 cpus 000f
 [...] ... binding child [...,3] to socket 1 cpus 00f0

 % mpirun ... -cpus-per-proc 2 -bind-to-core
 [...] ... binding child [...,0] to cpus 0003
 [...] ... binding child [...,1] to cpus 000c
 [...] ... binding child [...,2] to cpus 0030
 [...] ... binding child [...,3] to cpus 00c0

 % mpirun ... -bind-to-none
.
.PP
Here, \fI-report-bindings\fP shows the binding of each process as a mask.
In the first case, the processes bind to successive cores as indicated by
the masks 0001, 0002, 0004, and 0008.  In the second case, processes bind
to all cores on successive sockets as indicated by the masks 000f and 00f0.
The processes cycle through the processor sockets in a round-robin fashion
as many times as are needed.  In the third case, the masks show us that
2 cores have been bind per process.  In the fourth case, binding is
turned off and no bindings are reported.
.
.PP
Open MPI's support for process binding depends on the underlying
operating system.  Therefore, processing binding may not be available
on every system.
.
.PP
Process binding can also be set with MCA parameters.
Their usage is less convenient than that of \fImpirun\fP options.
On the other hand, MCA parameters can be set not only on the \fImpirun\fP
command line, but alternatively in a system or user mca-params.conf file
or as environment variables, as described in the MCA section below.
The correspondences are:
.

  mpirun option          MCA parameter key           value

  -bycore                rmaps_base_schedule_policy  core
  -bysocket              rmaps_base_schedule_policy  socket
  -bind-to-core          orte_process_binding        core
  -bind-to-socket        orte_process_binding        socket
  -bind-to-none          orte_process_binding        none
.
.PP
The \fIorte_process_binding\fP value can also take on the
\fI:if-avail\fP attribute.  This attribute means that processes
will be bound only if this is supported on the underlying
operating system.  Without the attribute, if there is no
such support, the binding request results in an error.
For example, you could have
.

  % cat $HOME/.openmpi/mca-params.conf
  rmaps_base_schedule_policy = socket
  orte_process_binding       = socket:if-avail
.
.
.SS Rankfiles
.
Rankfiles provide a means for specifying detailed information about
how process ranks should be mapped to nodes and how they should be bound.
Consider the following:
.

    cat myrankfile
    rank 0=aa slot=1:0-2
    rank 1=bb slot=0:0,1
    rank 2=cc slot=1-2
    mpirun -H aa,bb,cc,dd -rf myrankfile ./a.out
.
So that

  Rank 0 runs on node aa, bound to socket 1, cores 0-2.
  Rank 1 runs on node bb, bound to socket 0, cores 0 and 1.
  Rank 2 runs on node cc, bound to cores 1 and 2.
. 
.
.SS Application Context or Executable Program?
.
To distinguish the two different forms, \fImpirun\fP
looks on the command line for \fI--app\fP option.  If
it is specified, then the file named on the command line is
assumed to be an application context.  If it is not
specified, then the file is assumed to be an executable program.
.
.
.
.SS Locating Files
.
If no relative or absolute path is specified for a file, Open
MPI will first look for files by searching the directories specified
by the \fI--path\fP option.  If there is no \fI--path\fP option set or
if the file is not found at the \fI--path\fP location, then Open MPI
will search the user's PATH environment variable as defined on the
source node(s).
.PP
If a relative directory is specified, it must be relative to the initial
working directory determined by the specific starter used. For example when
using the rsh or ssh starters, the initial directory is $HOME by default. Other
starters may set the initial directory to the current working directory from
the invocation of \fImpirun\fP. 
.
.
.
.SS Current Working Directory
.
The \fI\-wdir\fP mpirun option (and its synonym, \fI\-wd\fP) allows
the user to change to an arbitrary directory before the program is
invoked.  It can also be used in application context files to specify
working directories on specific nodes and/or for specific
applications.
.PP
If the \fI\-wdir\fP option appears both in a context file and on the
command line, the context file directory will override the command
line value.
.PP
If the \fI-wdir\fP option is specified, Open MPI will attempt to
change to the specified directory on all of the remote nodes. If this
fails, \fImpirun\fP will abort.
.PP
If the \fI-wdir\fP option is \fBnot\fP specified, Open MPI will send
the directory name where \fImpirun\fP was invoked to each of the
remote nodes. The remote nodes will try to change to that
directory. If they are unable (e.g., if the directory does not exist on
that node), then Open MPI will use the default directory determined by
the starter.
.PP
All directory changing occurs before the user's program is invoked; it
does not wait until \fIMPI_INIT\fP is called.  
.
.
.
.SS Standard I/O
.
Open MPI directs UNIX standard input to /dev/null on all processes
except the MPI_COMM_WORLD rank 0 process. The MPI_COMM_WORLD rank 0 process
inherits standard input from \fImpirun\fP.
.B Note:
The node that invoked \fImpirun\fP need not be the same as the node where the
MPI_COMM_WORLD rank 0 process resides. Open MPI handles the redirection of
\fImpirun\fP's standard input to the rank 0 process.
.PP
Open MPI directs UNIX standard output and error from remote nodes to the node
that invoked \fImpirun\fP and prints it on the standard output/error of
\fImpirun\fP.
Local processes inherit the standard output/error of \fImpirun\fP and transfer
to it directly.
.PP
Thus it is possible to redirect standard I/O for Open MPI applications by
using the typical shell redirection procedure on \fImpirun\fP.

      \fB%\fP mpirun -np 2 my_app < my_input > my_output

Note that in this example \fIonly\fP the MPI_COMM_WORLD rank 0 process will
receive the stream from \fImy_input\fP on stdin.  The stdin on all the other
nodes will be tied to /dev/null.  However, the stdout from all nodes will
be collected into the \fImy_output\fP file. 
.
.
.
.SS Signal Propagation
.
When orterun receives a SIGTERM and SIGINT, it will attempt to kill
the entire job by sending all processes in the job a SIGTERM, waiting
a small number of seconds, then sending all processes in the job a
SIGKILL.
.
.PP
SIGUSR1 and SIGUSR2 signals received by orterun are propagated to
all processes in the job.
.
.PP
One can turn on forwarding of SIGSTOP and SIGCONT to the program executed
by mpirun by setting the MCA parameter orte_forward_job_control to 1.
A SIGTSTOP signal to mpirun will then cause a SIGSTOP signal to be sent
to all of the programs started by mpirun and likewise a SIGCONT signal
to mpirun will cause a SIGCONT sent.
.
.PP
Other signals are not currently propagated
by orterun.
.
.
.SS Process Termination / Signal Handling
.
During the run of an MPI application, if any rank dies abnormally
(either exiting before invoking \fIMPI_FINALIZE\fP, or dying as the result of a
signal), \fImpirun\fP will print out an error message and kill the rest of the
MPI application.
.PP
User signal handlers should probably avoid trying to cleanup MPI state
(Open MPI is, currently, neither thread-safe nor async-signal-safe).
For example, if a segmentation fault occurs in \fIMPI_SEND\fP (perhaps because
a bad buffer was passed in) and a user signal handler is invoked, if this user
handler attempts to invoke \fIMPI_FINALIZE\fP, Bad Things could happen since
Open MPI was already "in" MPI when the error occurred.  Since \fImpirun\fP
will notice that the process died due to a signal, it is probably not
necessary (and safest) for the user to only clean up non-MPI state.
.
.
.
.SS Process Environment
.
Processes in the MPI application inherit their environment from the
Open RTE daemon upon the node on which they are running.  The
environment is typically inherited from the user's shell.  On remote
nodes, the exact environment is determined by the boot MCA module
used.  The \fIrsh\fR launch module, for example, uses either
\fIrsh\fR/\fIssh\fR to launch the Open RTE daemon on remote nodes, and
typically executes one or more of the user's shell-setup files before
launching the Open RTE daemon.  When running dynamically linked
applications which require the \fILD_LIBRARY_PATH\fR environment
variable to be set, care must be taken to ensure that it is correctly
set when booting Open MPI.
.PP
See the "Remote Execution" section for more details.
.
.
.SS Remote Execution
.
Open MPI requires that the \fIPATH\fR environment variable be set to
find executables on remote nodes (this is typically only necessary in
\fIrsh\fR- or \fIssh\fR-based environments -- batch/scheduled
environments typically copy the current environment to the execution
of remote jobs, so if the current environment has \fIPATH\fR and/or
\fILD_LIBRARY_PATH\fR set properly, the remote nodes will also have it
set properly).  If Open MPI was compiled with shared library support,
it may also be necessary to have the \fILD_LIBRARY_PATH\fR environment
variable set on remote nodes as well (especially to find the shared
libraries required to run user MPI applications).
.PP
However, it is not always desirable or possible to edit shell
startup files to set \fIPATH\fR and/or \fILD_LIBRARY_PATH\fR.  The
\fI--prefix\fR option is provided for some simple configurations where
this is not possible.
.PP
The \fI--prefix\fR option takes a single argument: the base directory
on the remote node where Open MPI is installed.  Open MPI will use
this directory to set the remote \fIPATH\fR and \fILD_LIBRARY_PATH\fR
before executing any Open MPI or user applications.  This allows
running Open MPI jobs without having pre-configured the \fIPATH\fR and
\fILD_LIBRARY_PATH\fR on the remote nodes.
.PP
Open MPI adds the basename of the current
node's "bindir" (the directory where Open MPI's executables are
installed) to the prefix and uses that to set the \fIPATH\fR on the
remote node.  Similarly, Open MPI adds the basename of the current
node's "libdir" (the directory where Open MPI's libraries are
installed) to the prefix and uses that to set the
\fILD_LIBRARY_PATH\fR on the remote node.  For example:
.TP 15
Local bindir:
/local/node/directory/bin
.TP
Local libdir:
/local/node/directory/lib64
.PP
If the following command line is used:

    \fB%\fP mpirun --prefix /remote/node/directory

Open MPI will add "/remote/node/directory/bin" to the \fIPATH\fR
and "/remote/node/directory/lib64" to the \fLD_LIBRARY_PATH\fR on the
remote node before attempting to execute anything.
.PP
Note that \fI--prefix\fR can be set on a per-context basis, allowing
for different values for different nodes.
.PP
The \fI--prefix\fR option is not sufficient if the installation paths
on the remote node are different than the local node (e.g., if "/lib"
is used on the local node, but "/lib64" is used on the remote node),
or if the installation paths are something other than a subdirectory
under a common prefix.  
.PP
Note that executing \fImpirun\fR via an absolute pathname is
equivalent to specifying \fI--prefix\fR without the last subdirectory
in the absolute pathname to \fImpirun\fR.  For example:

    \fB%\fP /usr/local/bin/mpirun ...

is equivalent to

    \fB%\fP mpirun --prefix /usr/local
.
.
.
.SS Exported Environment Variables
.
All environment variables that are named in the form OMPI_* will automatically
be exported to new processes on the local and remote nodes.
The \fI\-x\fP option to \fImpirun\fP can be used to export specific environment
variables to the new processes.  While the syntax of the \fI\-x\fP
option allows the definition of new variables, note that the parser
for this option is currently not very sophisticated - it does not even
understand quoted values.  Users are advised to set variables in the
environment and use \fI\-x\fP to export them; not to define them.
.
.
.
.SS Setting MCA Parameters
.
The \fI-mca\fP switch allows the passing of parameters to various MCA
(Modular Component Architecture) modules.
.\" Open MPI's MCA modules are described in detail in ompimca(7).
MCA modules have direct impact on MPI programs because they allow tunable
parameters to be set at run time (such as which BTL communication device driver
to use, what parameters to pass to that BTL, etc.).
.PP
The \fI-mca\fP switch takes two arguments: \fI<key>\fP and \fI<value>\fP.
The \fI<key>\fP argument generally specifies which MCA module will receive the value.
For example, the \fI<key>\fP "btl" is used to select which BTL to be used for
transporting MPI messages.  The \fI<value>\fP argument is the value that is
passed.
For example: 
.
.TP 4
mpirun -mca btl tcp,self -np 1 foo
Tells Open MPI to use the "tcp" and "self" BTLs, and to run a single copy of
"foo" an allocated node.
.
.TP
mpirun -mca btl self -np 1 foo
Tells Open MPI to use the "self" BTL, and to run a single copy of "foo" an
allocated node.
.\" And so on.  Open MPI's BTL MCA modules are described in ompimca_btl(7).
.PP
The \fI-mca\fP switch can be used multiple times to specify different
\fI<key>\fP and/or \fI<value>\fP arguments.  If the same \fI<key>\fP is
specified more than once, the \fI<value>\fPs are concatenated with a comma
(",") separating them.
.PP
Note that the \fI-mca\fP switch is simply a shortcut for setting environment variables.
The same effect may be accomplished by setting corresponding environment
variables before running \fImpirun\fP.
The form of the environment variables that Open MPI sets is:

      OMPI_MCA_<key>=<value>
.PP
Thus, the \fI-mca\fP switch overrides any previously set environment
variables.  The \fI-mca\fP settings similarly override MCA parameters set
in the
$OPAL_PREFIX/etc/openmpi-mca-params.conf or $HOME/.openmpi/mca-params.conf
file.
.
.PP
Unknown \fI<key>\fP arguments are still set as
environment variable -- they are not checked (by \fImpirun\fP) for correctness.
Illegal or incorrect \fI<value>\fP arguments may or may not be reported -- it
depends on the specific MCA module.
.PP
To find the available component types under the MCA architecture, or to find the
available parameters for a specific component, use the \fIompi_info\fP command.
See the \fIompi_info(1)\fP man page for detailed information on the command.
.
.\" **************************
.\"    Examples Section
.\" **************************
.SH EXAMPLES
Be sure also to see the examples throughout the sections above.
.
.TP 4
mpirun -np 4 -mca btl ib,tcp,self prog1
Run 4 copies of prog1 using the "ib", "tcp", and "self" BTL's for the transport
of MPI messages.
.
.
.TP 4
mpirun -np 4 -mca btl tcp,sm,self 
.br
--mca btl_tcp_if_include ce0 prog1
.br
Run 4 copies of prog1 using the "tcp", "sm" and "self" BTLs for the transport of 
MPI messages, with TCP using only the ce0 interface to communicate.  Note that 
other BTLs have similar if_include MCA parameters.
.
.\" **************************
.\"    Diagnostics Section
.\" **************************
.
.\" .SH DIAGNOSTICS
.\".TP 4
.\"Error Msg:
.\"Description
.
.\" **************************
.\"    Return Value Section
.\" **************************
.
.SH RETURN VALUE
.
\fImpirun\fP returns 0 if all ranks started by \fImpirun\fP exit after calling
MPI_FINALIZE.  A non-zero value is returned if an internal error occurred in
mpirun, or one or more ranks exited before calling MPI_FINALIZE.  If an
internal error occurred in mpirun, the corresponding error code is returned.
In the event that one or more ranks exit before calling MPI_FINALIZE, the
return value of the rank of the process that \fImpirun\fP first notices died
before calling MPI_FINALIZE will be returned.  Note that, in general, this will
be the first rank that died but is not guaranteed to be so.
.
.\" **************************
.\"    See Also Section
.\" **************************
.
.\" .SH SEE ALSO
.\" orted(1), ompi-server(1)<|MERGE_RESOLUTION|>--- conflicted
+++ resolved
@@ -311,15 +311,12 @@
 as a comma-separated list of ranges, with a -1 indicating all. A separate
 window will be created for each specified rank.
 .B Note:
-<<<<<<< HEAD
-=======
 xterm will normally terminate the window upon termination of the process running
 within it. However, by adding a "!" to the end of the list of specified ranks,
 the proper options will be provided to ensure that xterm keeps the window open
 \fIafter\fP the process terminates, thus allowing you to see the process' output.
 Each xterm window will subsequently need to be manually closed.
 .B Note:
->>>>>>> 3fe5e3e1
 In some environments, xterm may require that the executable be in the user's
 path, or be specified in absolute or relative terms. Thus, it may be necessary
 to specify a local executable as "./foo" instead of just "foo". If xterm fails to
